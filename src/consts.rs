--- conflicted
+++ resolved
@@ -14,14 +14,12 @@
 
 pub const CONTEXT_ORACLE_PREPROCESSING: &str = "oracle_preprocessing";
 
-<<<<<<< HEAD
 pub const BYTES_PER_GATE: i64 = 70;
 
 pub const GATE_MEM_INTERCEPT: i64 = 180_000_000;
-=======
+
 pub const CONTEXT_ORACLE_INPUT: &str = "oracle_input";
 
 pub const CONTEXT_RNG_EDA: &str = "eda_seed";
 
-pub const CONTEXT_RNG_EDA_2: &str = "eda_2_seed";
->>>>>>> eecea938
+pub const CONTEXT_RNG_EDA_2: &str = "eda_2_seed";