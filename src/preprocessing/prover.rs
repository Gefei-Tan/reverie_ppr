use super::util::SharesGenerator;

use crate::algebra::{Domain, LocalOperation, RingElement, RingModule, Samplable};
use crate::consts::{CONTEXT_RNG_BRANCH_MASK, CONTEXT_RNG_BRANCH_PERMUTE, CONTEXT_RNG_CORRECTION};
<<<<<<< HEAD
use crate::crypto::{kdf, Hash, MerkleSet, MerkleSetProof, Prg, RingHasher, TreePrf, KEY_SIZE};
=======
use crate::crypto::{kdf, Hash, MerkleSet, MerkleSetProof, RingHasher, TreePrf, KEY_SIZE, Prg};
>>>>>>> 90e77a9a
use crate::util::{VecMap, Writer};
use crate::Instruction;

/// Implementation of pre-processing phase used by the prover during online execution
pub struct PreprocessingExecution<D: Domain> {
    // branch opening state
    root: [u8; KEY_SIZE],
    player_seeds: Vec<[u8; KEY_SIZE]>,

    // interpreter state
    masks: VecMap<D::Sharing>,

    // sharings
    shares: SharesGenerator<D>,

    // scratch space
    scratch: Vec<D::Batch>,

    // Beaver multiplication state
    corrections_prg: Vec<Prg>,
<<<<<<< HEAD
    share_a: Vec<D::Sharing>,
    // beta sharings (from input)
=======
    share_a: Vec<D::Sharing>, // beta sharings (from input)
>>>>>>> 90e77a9a
    share_b: Vec<D::Sharing>, // alpha sharings (from input)
}

impl<D: Domain> PreprocessingExecution<D> {
    pub fn prove_branch(
        &self,
        branches: &[Vec<D::Batch>],
        index: usize,
    ) -> (Vec<D::Batch>, MerkleSetProof) {
        let mut prgs: Vec<Prg> = self
            .player_seeds
            .iter()
            .map(|seed| Prg::new(kdf(CONTEXT_RNG_BRANCH_MASK, seed)))
            .collect();

        let mut hashes: Vec<RingHasher<D::Batch>> =
            (0..branches.len()).map(|_| RingHasher::new()).collect();

        let mut branch = Vec::with_capacity(branches[index].len());

        for j in 0..branches[0].len() {
            let mut pad = D::Batch::ZERO;
            for prg in prgs.iter_mut().take(D::PLAYERS) {
                pad = pad + D::Batch::gen(prg);
            }
            for b in 0..branches.len() {
                debug_assert_eq!(branches[b].len(), branches[0].len());
                hashes[b].write(pad + branches[b][j]);
            }
            branch.push(pad + branches[index][j])
        }

        let hashes: Vec<Hash> = hashes.into_iter().map(|hs| hs.finalize()).collect();
        let set = MerkleSet::new(kdf(CONTEXT_RNG_BRANCH_PERMUTE, &self.root), &hashes[..]);
        let proof = set.prove(index);

        debug_assert_eq!(proof.verify(&hashes[index]), set.root().clone());

        (branch, proof)
    }

    pub fn new(root: [u8; KEY_SIZE]) -> Self {
        // expand repetition seed into per-player seeds
        let mut player_seeds: Vec<[u8; KEY_SIZE]> = vec![[0u8; KEY_SIZE]; D::PLAYERS];
        TreePrf::expand_full(&mut player_seeds, root);

        // aggregate branch hashes into Merkle tree and return pre-processor for circuit
        let corrections_prg = player_seeds
            .iter()
            .map(|seed| Prg::new(kdf(CONTEXT_RNG_CORRECTION, seed)))
            .collect();

        let shares = SharesGenerator::new(&player_seeds[..]);

        PreprocessingExecution {
            root,
            player_seeds,
            corrections_prg,
            shares,
            scratch: vec![D::Batch::ZERO; D::PLAYERS],
            share_a: Vec::with_capacity(D::Batch::DIMENSION),
            share_b: Vec::with_capacity(D::Batch::DIMENSION),
            masks: VecMap::new(),
        }
    }

    #[inline(always)]
    fn generate<CW: Writer<D::Batch>>(
        &mut self,
        ab_gamma: &mut Vec<D::Sharing>,
        corrections: &mut CW, // player 0 corrections
        batch_a: &mut [D::Batch],
        batch_b: &mut [D::Batch],
    ) {
        debug_assert!(self.shares.beaver.is_empty());
        debug_assert_eq!(self.share_a.len(), D::Batch::DIMENSION);
        debug_assert_eq!(self.share_b.len(), D::Batch::DIMENSION);

        // transpose sharings into per player batches
        D::convert_inv(batch_a, &self.share_a[..]);
        D::convert_inv(batch_b, &self.share_b[..]);
        self.share_a.clear();
        self.share_b.clear();

        // reconstruct 3 batches of shares (D::Batch::DIMENSION multiplications in parallel)
        let mut a = D::Batch::ZERO;
        let mut b = D::Batch::ZERO;
        let mut c = D::Batch::ZERO;

        // compute random c sharing and reconstruct a,b sharings
        for i in 0..D::PLAYERS {
            let m = D::Batch::gen(&mut self.corrections_prg[i]);
            a = a + batch_a[i];
            b = b + batch_b[i];
            c = c + m;
            self.scratch[i] = m + self.shares.beaver.batches()[i];
        }

        // correct shares for player 0 (correction bits)
        let delta = a * b - c;

        // output correction batch (player 0 correction bits)
        corrections.write(delta);

        // correct ab_gamma (in parallel)
        self.scratch[0] = self.scratch[0] + delta;

        // check that ab_gamma is a sharing of a * b + \gamma
        #[cfg(test)]
        {
            let mut gamma = D::Batch::ZERO;
            let mut ab_gamma_recons = D::Batch::ZERO;
            for i in 0..D::PLAYERS {
                gamma = gamma + self.shares.beaver.batches()[i];
                ab_gamma_recons = ab_gamma_recons + self.scratch[i];
            }
            assert_eq!(a * b + gamma, ab_gamma_recons);
        }

        // transpose into shares
        let start = ab_gamma.len();
        ab_gamma.resize(start + D::Batch::DIMENSION, D::Sharing::ZERO);
        D::convert(&mut ab_gamma[start..], &self.scratch[..]);
        debug_assert_eq!(self.share_a.len(), 0);
        debug_assert_eq!(self.share_b.len(), 0);
        debug_assert_eq!(ab_gamma.len() % D::Batch::DIMENSION, 0);
    }

    #[inline(always)]
    pub fn process<CW: Writer<D::Batch>, MW: Writer<D::Sharing>>(
        &mut self,
        program: (&[Instruction<D::Scalar>], usize), // program slice
        corrections: &mut CW,                        // player 0 corrections
        masks: &mut MW,                              // masks for online phase
        ab_gamma: &mut Vec<D::Sharing>,              // a * b + \gamma sharings for online phase
        fieldswitching_input: Vec<usize>,
        fieldswitching_output: Vec<Vec<usize>>,
    ) {
        // invariant: multiplication batch empty at the start
        debug_assert_eq!(self.share_a.len(), 0);
        debug_assert_eq!(self.share_b.len(), 0);
        debug_assert!(self.shares.beaver.is_empty());

        // look forward in program until executed enough multiplications for next batch
        let mut batch_a = vec![D::Batch::ZERO; D::PLAYERS];
        let mut batch_b = vec![D::Batch::ZERO; D::PLAYERS];
        let mut nr_of_wires = program.1;
        let mut fieldswitching_output_done = Vec::new();

        for step in program.0 {
            debug_assert_eq!(self.share_a.len(), self.share_b.len());
            debug_assert!(self.share_a.len() < D::Batch::DIMENSION);
            debug_assert!(self.share_a.len() < D::Batch::DIMENSION);
            match *step {
                Instruction::NrOfWires(nr) => {
                    nr_of_wires = nr;
                }
                Instruction::LocalOp(dst, src) => {
                    assert_ne!(
                        nr_of_wires, 0,
                        "Make sure to have Instruction::NrOfWires as first gate in a program"
                    );
                    self.masks.set(dst, self.masks.get(src).operation());
                }
                Instruction::Branch(dst) => {
                    assert_ne!(
                        nr_of_wires, 0,
                        "Make sure to have Instruction::NrOfWires as first gate in a program"
                    );
                    // check if need for new batch of branch masks
                    let mask = self.shares.branch.next();

                    // assign the next unused branch share to the destination wire
                    self.masks.set(dst, mask);

                    // return the mask to the online phase (for hiding the branch)
                    masks.write(mask);
                }
                Instruction::Input(dst) => {
                    assert_ne!(
                        nr_of_wires, 0,
                        "Make sure to have Instruction::NrOfWires as first gate in a program"
                    );

                    let mut new_dst = dst;
                    if fieldswitching_input.contains(&dst) {
                        new_dst = nr_of_wires;
                    }

                    // check if need for new batch of input masks
                    let mask = self.shares.input.next();

                    // assign the next unused input share to the destination wire
                    self.masks.set(new_dst, mask);

                    // return the mask to the online phase (for hiding the witness)
                    masks.write(mask);

                    if fieldswitching_input.contains(&dst) {
                        nr_of_wires += 1;
                        // check if need for new batch of input masks
                        let mask = self.shares.input.next();

                        // assign the next unused input share to the destination wire
                        self.masks.set(nr_of_wires, mask);

                        // return the mask to the online phase (for hiding the witness)
                        masks.write(mask);

                        self.process_add(masks, dst, new_dst, nr_of_wires);
                        nr_of_wires += 1;
                    }
                }
                Instruction::Const(dst, _c) => {
                    assert_ne!(
                        nr_of_wires, 0,
                        "Make sure to have Instruction::NrOfWires as first gate in a program"
                    );
                    self.masks.set(dst, D::Sharing::ZERO);
                    masks.write(D::Sharing::ZERO);
                    // We don't need to mask constant inputs because the circuit is public
                }
                Instruction::Const(dst, _c) => {
                    // We don't need to mask constant inputs because the circuit is public
                    self.masks.set(dst, D::Sharing::ZERO);
                }
                Instruction::AddConst(dst, src, _c) => {
                    assert_ne!(
                        nr_of_wires, 0,
                        "Make sure to have Instruction::NrOfWires as first gate in a program"
                    );
                    // noop in pre-processing
                    self.masks.set(dst, self.masks.get(src));

                    // return mask for debugging
                    #[cfg(test)]
                    #[cfg(debug_assertions)]
                    #[cfg(feature = "debug_eval")]
                    {
                        masks.write(self.masks.get(dst));
                    }
                }
                Instruction::MulConst(dst, src, c) => {
                    assert_ne!(
                        nr_of_wires, 0,
                        "Make sure to have Instruction::NrOfWires as first gate in a program"
                    );
                    // resolve input
                    let sw = self.masks.get(src);

                    // let the single element act on the vector
                    self.masks.set(dst, sw.action(c));

                    // return mask for debugging
                    #[cfg(test)]
                    #[cfg(debug_assertions)]
                    #[cfg(feature = "debug_eval")]
                    {
                        masks.write(self.masks.get(dst));
                    }
                }
                Instruction::Add(dst, src1, src2) => {
                    assert_ne!(
                        nr_of_wires, 0,
                        "Make sure to have Instruction::NrOfWires as first gate in a program"
                    );
                    self.process_add(masks, dst, src1, src2)
                }
                Instruction::Mul(dst, src1, src2) => {
                    assert_ne!(
                        nr_of_wires, 0,
                        "Make sure to have Instruction::NrOfWires as first gate in a program"
                    );
                    self.process_mul(
                        corrections,
                        masks,
                        ab_gamma,
                        &mut batch_a,
                        &mut batch_b,
                        (dst, src1, src2),
                    )
                }
                Instruction::Output(src) => {
                    assert_ne!(
                        nr_of_wires, 0,
                        "Make sure to have Instruction::NrOfWires as first gate in a program"
                    );

                    let mut found = false;
                    let mut out_list = Vec::new();
                    for imp_out in fieldswitching_output.clone() {
                        if imp_out.contains(&src) {
                            found = true;
                            out_list = imp_out;
                            break;
                        }
                    }
                    if found {
                        fieldswitching_output_done.push(src);
                        let mut contains_all = true;
                        for item in out_list.clone() {
                            if !fieldswitching_output_done.contains(&item) {
                                contains_all = false;
                            }
                        }
                        if contains_all {
                            let mut zeroes = Vec::new();
                            for _i in 0..out_list.len() {
                                // check if need for new batch of input masks
                                let mask = self.shares.input.next();

                                // assign the next unused input share to the destination wire
                                self.masks.set(nr_of_wires, mask);

                                // return the mask to the online phase (for hiding the witness)
                                masks.write(mask);
                                zeroes.push(nr_of_wires);
                                nr_of_wires += 1;
                            }
                            let (outputs, carry_out) = self.full_adder(
                                corrections,
                                masks,
                                ab_gamma,
                                &mut batch_a,
                                &mut batch_b,
                                (out_list, zeroes, nr_of_wires),
                            );
                            nr_of_wires = carry_out;
                            for outs in outputs {
                                masks.write(self.masks.get(outs));
                            }
                        }
                    } else {
                        masks.write(self.masks.get(src));
                    }
                }
            }
        }

        // pad final multiplication batch if needed
        if !self.share_a.is_empty() {
            self.share_a.resize(D::Batch::DIMENSION, D::Sharing::ZERO);
            self.share_b.resize(D::Batch::DIMENSION, D::Sharing::ZERO);
            self.shares.beaver.empty();
            self.generate(ab_gamma, corrections, &mut batch_a, &mut batch_b);
        }
    }

    fn process_add<MW: Writer<D::Sharing>>(
        &mut self,
        _masks: &mut MW,
        dst: usize,
        src1: usize,
        src2: usize,
    ) {
        self.masks
            .set(dst, self.masks.get(src1) + self.masks.get(src2));

        // return mask for debugging
        #[cfg(test)]
        #[cfg(debug_assertions)]
        #[cfg(feature = "debug_eval")]
        {
            _masks.write(self.masks.get(dst));
        }
    }

    fn process_mul<CW: Writer<D::Batch>, MW: Writer<D::Sharing>>(
        &mut self,
        corrections: &mut CW,
        masks: &mut MW,
        ab_gamma: &mut Vec<<D as Domain>::Sharing>,
        mut batch_a: &mut Vec<D::Batch>,
        mut batch_b: &mut Vec<D::Batch>,
        wire_nrs: (usize, usize, usize),
    ) {
        // push the input masks to the stack
        let mask_a = self.masks.get(wire_nrs.1);
        let mask_b = self.masks.get(wire_nrs.2);
        self.share_a.push(mask_a);
        self.share_b.push(mask_b);

        // return the mask to online phase for Beaver multiplication
        masks.write(mask_a);
        masks.write(mask_b);

        // assign mask to output
        // (NOTE: can be done before the correction bits are computed, allowing batching regardless of circuit topology)
        self.masks.set(wire_nrs.0, self.shares.beaver.next());

        // if the batch is full, generate next batch of ab_gamma shares
        if self.share_a.len() == D::Batch::DIMENSION {
            self.generate(ab_gamma, corrections, &mut batch_a, &mut batch_b);
        }

        // return mask for debugging
        #[cfg(test)]
        #[cfg(debug_assertions)]
        #[cfg(feature = "debug_eval")]
        {
            masks.write(self.masks.get(wire_nrs.0));
        }
    }

    /// 1 bit adder with carry
    /// Input:
    /// input1: usize               : position of first input
    /// input2: usize               : position of second input
    /// carry_in: usize             : position of carry_in
    /// start_new_wires: usize      : free positions for added wires (start_new_wires, ...)
    ///
    /// Output:
    /// usize                       : position of output bit
    /// usize                       : position of carry out
    /// Vec<Instruction<BitScalar>> : Instruction set for adder with carry based on the given wire values as input.
    fn adder<CW: Writer<D::Batch>, MW: Writer<D::Sharing>>(
        &mut self,
        corrections: &mut CW,
        masks: &mut MW,
        ab_gamma: &mut Vec<<D as Domain>::Sharing>,
        batch_a: &mut Vec<D::Batch>,
        batch_b: &mut Vec<D::Batch>,
        inputs: (usize, usize, usize, usize),
    ) -> (usize, usize) {
        self.process_add(masks, inputs.3, inputs.0, inputs.1);
        self.process_add(masks, inputs.3 + 1, inputs.2, inputs.3);
        self.process_mul(
            corrections,
            masks,
            ab_gamma,
            batch_a,
            batch_b,
            (inputs.3 + 2, inputs.2, inputs.3),
        );
        self.process_mul(
            corrections,
            masks,
            ab_gamma,
            batch_a,
            batch_b,
            (inputs.3 + 3, inputs.0, inputs.1),
        );
        self.process_mul(
            corrections,
            masks,
            ab_gamma,
            batch_a,
            batch_b,
            (inputs.3 + 4, inputs.3 + 2, inputs.3 + 3),
        );
        self.process_add(masks, inputs.3 + 5, inputs.3 + 2, inputs.3 + 3);
        self.process_add(masks, inputs.3 + 6, inputs.3 + 4, inputs.3 + 5);

        (inputs.3 + 1, inputs.3 + 6)
    }

    fn first_adder<CW: Writer<D::Batch>, MW: Writer<D::Sharing>>(
        &mut self,
        corrections: &mut CW,
        masks: &mut MW,
        ab_gamma: &mut Vec<<D as Domain>::Sharing>,
        batch_a: &mut Vec<D::Batch>,
        batch_b: &mut Vec<D::Batch>,
        inputs: (usize, usize, usize),
    ) -> (usize, usize) {
        self.process_add(masks, inputs.2, inputs.0, inputs.1);
        self.process_mul(
            corrections,
            masks,
            ab_gamma,
            batch_a,
            batch_b,
            (inputs.2 + 1, inputs.0, inputs.1),
        );

        (inputs.2, inputs.2 + 1)
    }

    /// n bit adder with carry
    /// Input:
    /// start_input1: Vec<usize>     : position of the first inputs
    /// start_input2: Vec<usize>     : position of the second inputs (len(start_input1) == len(start_input2))
    /// start_new_wires: usize       : free positions for added wires (start_new_wires, ...)
    ///
    /// Output:
    /// usize                        : position of output bit
    /// usize                        : position of carry out
    /// Vec<Instruction<BitScalar>>  : Instruction set for adder with carry based on the given wire values as input.
    fn full_adder<CW: Writer<D::Batch>, MW: Writer<D::Sharing>>(
        &mut self,
        corrections: &mut CW,
        masks: &mut MW,
        ab_gamma: &mut Vec<<D as Domain>::Sharing>,
        batch_a: &mut Vec<D::Batch>,
        batch_b: &mut Vec<D::Batch>,
        inputs: (Vec<usize>, Vec<usize>, usize),
    ) -> (Vec<usize>, usize) {
        assert_eq!(inputs.0.len(), inputs.1.len());
        assert!(!inputs.0.is_empty());
        let mut output_bits = Vec::new();
        let mut start_new_wires_mut = inputs.2;

        let (mut output_bit, mut carry_out) = self.first_adder(
            corrections,
            masks,
            ab_gamma,
            batch_a,
            batch_b,
            (inputs.0[0], inputs.1[0], start_new_wires_mut),
        );
        output_bits.push(output_bit);
        for i in 1..inputs.0.len() {
            start_new_wires_mut = carry_out + 1;
            let (output_bit1, carry_out1) = self.adder(
                corrections,
                masks,
                ab_gamma,
                batch_a,
                batch_b,
                (inputs.0[i], inputs.1[i], carry_out, start_new_wires_mut),
            );
            output_bit = output_bit1;
            carry_out = carry_out1;
            output_bits.push(output_bit);
        }

        (output_bits, carry_out + 1)
    }
}<|MERGE_RESOLUTION|>--- conflicted
+++ resolved
@@ -2,11 +2,7 @@
 
 use crate::algebra::{Domain, LocalOperation, RingElement, RingModule, Samplable};
 use crate::consts::{CONTEXT_RNG_BRANCH_MASK, CONTEXT_RNG_BRANCH_PERMUTE, CONTEXT_RNG_CORRECTION};
-<<<<<<< HEAD
 use crate::crypto::{kdf, Hash, MerkleSet, MerkleSetProof, Prg, RingHasher, TreePrf, KEY_SIZE};
-=======
-use crate::crypto::{kdf, Hash, MerkleSet, MerkleSetProof, RingHasher, TreePrf, KEY_SIZE, Prg};
->>>>>>> 90e77a9a
 use crate::util::{VecMap, Writer};
 use crate::Instruction;
 
@@ -27,12 +23,8 @@
 
     // Beaver multiplication state
     corrections_prg: Vec<Prg>,
-<<<<<<< HEAD
     share_a: Vec<D::Sharing>,
     // beta sharings (from input)
-=======
-    share_a: Vec<D::Sharing>, // beta sharings (from input)
->>>>>>> 90e77a9a
     share_b: Vec<D::Sharing>, // alpha sharings (from input)
 }
 
