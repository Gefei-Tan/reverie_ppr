--- conflicted
+++ resolved
@@ -21,37 +21,9 @@
 
 const DEFAULT_CAPACITY: usize = 1024;
 
-<<<<<<< HEAD
 pub struct StreamingVerifier<D: Domain> {
-    proof: Proof<D>,
+    pub(crate) proof: Proof<D>,
     program: Arc<Vec<Instruction<D::Scalar>>>,
-=======
-// TODO(ww): Figure out a reasonable type alias for `senders` below.
-#[allow(clippy::type_complexity)]
-async fn feed<D: Domain, PI: Iterator<Item = Instruction<D::Scalar>>>(
-    chunk: usize,
-    senders: &mut [Sender<(Arc<Instructions<D>>, Vec<u8>)>],
-    program: &mut PI,
-    chunks: &mut Receiver<Vec<u8>>,
-) -> Option<bool> {
-    // next slice of program
-    let ps = Arc::new(read_n(program, chunk));
-    if ps.len() == 0 {
-        return Some(false);
-    }
-
-    // feed to workers
-    for sender in senders {
-        let chunk = chunks.recv().await.ok()?;
-        sender.send((ps.clone(), chunk)).await.unwrap();
-    }
-    Some(true)
-}
-
-pub struct StreamingVerifier<D: Domain, PI: Iterator<Item = Instruction<D::Scalar>>> {
-    pub(crate) proof: Proof<D>,
-    program: PI,
->>>>>>> eecea938
     _ph: PhantomData<D>,
 }
 
@@ -114,14 +86,9 @@
 
     pub async fn verify(
         self,
-<<<<<<< HEAD
-        bind: Option<Vec<u8>>,
-        proof: Receiver<Vec<u8>>,
-=======
         bind: Option<&[u8]>,
         mut proof: Receiver<Vec<u8>>,
         fieldswitching_io: FieldSwitchingIo,
->>>>>>> eecea938
     ) -> Result<Output<D>, String> {
         let mut oracle = RandomOracle::new(CONTEXT_ORACLE_ONLINE, bind);
 
@@ -408,7 +375,6 @@
             }
         }
 
-<<<<<<< HEAD
         type TaskHandle<T> =
             task::JoinHandle<Option<(Hash, Hash, usize, Vec<<T as Domain>::Scalar>)>>;
         async fn collect_transcript_hashes<D: Domain>(
@@ -456,7 +422,7 @@
 
         if self.proof.runs.len() != D::ONLINE_REPETITIONS {
             return Err(String::from("Failed to complete all online repetitions"));
-=======
+
         fn process_input<D: Domain>(
             fieldswitching_input: Vec<usize>,
             mut wires: &mut VecMap<D::Scalar>,
@@ -697,7 +663,6 @@
             }
 
             (output_bits, carry_out + 1)
->>>>>>> eecea938
         }
 
         // create async parallel task for every repetition
@@ -718,7 +683,6 @@
             outputs.push(reader_outputs);
         }
 
-<<<<<<< HEAD
         let collection_task = task::spawn(collect_transcript_hashes::<D>(bind, tasks));
 
         let chunk_size = chunk_size(self.program.len(), inputs.len());
@@ -735,33 +699,6 @@
 
         // wait for tasks to finish
         let (result, pp_hashes) = collection_task.await?;
-=======
-        // schedule up to 2 tasks immediately (for better performance)
-        let mut scheduled = 0;
-        scheduled += feed::<D, _>(BATCH_SIZE, &mut inputs[..], &mut self.program, proof)
-            .await
-            .ok_or_else(|| String::from("Failed to schedule tasks"))? as usize;
-        scheduled += feed::<D, _>(BATCH_SIZE, &mut inputs[..], &mut self.program, proof)
-            .await
-            .ok_or_else(|| String::from("Failed to schedule tasks"))? as usize;
-
-        // wait for all scheduled tasks to complete
-        while scheduled > 0 {
-            scheduled -= 1;
-            // wait for output from every task in order (to avoid one task racing a head)
-            for rx in outputs.iter_mut() {
-                let _ = rx.recv().await;
-            }
-
-            // schedule a new task and wait for all works to complete one
-            scheduled += feed::<D, _>(BATCH_SIZE, &mut inputs[..], &mut self.program, proof)
-                .await
-                .ok_or_else(|| String::from("Failed to schedule tasks"))?
-                as usize;
-        }
-
-        // wait for tasks to finish
-        inputs.clear();
 
         // collect transcript hashes from all executions
         let mut result: Vec<D::Scalar> = vec![];
@@ -804,7 +741,6 @@
         }
 
         debug_assert_eq!(should_omit.len(), D::ONLINE_REPETITIONS);
->>>>>>> eecea938
 
         true
     }
