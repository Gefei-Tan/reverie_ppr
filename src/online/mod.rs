pub mod prover;
pub mod verifier;

/*
#[cfg(test)]
mod tests;
*/

use crate::algebra::{Domain, RingElement};
use crate::crypto::{Hash, MerkleSetProof, RingHasher, TreePrf, KEY_SIZE};

use crate::preprocessing;
use crate::Instruction;

use std::marker::PhantomData;

use serde::{Deserialize, Serialize};

pub use prover::StreamingProver;
pub use verifier::StreamingVerifier;

#[derive(Debug, Serialize, Deserialize)]
pub struct Chunk {
    corrections: Vec<u8>,
    broadcast: Vec<u8>,
    witness: Vec<u8>,
}

#[derive(Clone, Debug, Serialize, Deserialize)]
<<<<<<< HEAD
pub struct OnlineRun<D: Domain> {
    pub(crate) open: TreePrf,         // randomness for opened players
    pub(crate) proof: MerkleSetProof, // merkle proof for masked branch
    pub(crate) branch: Vec<u8>,       // masked branch (packed)
    pub(crate) commitment: Hash,      // commitment for hidden preprocessing player
    pub(crate) _ph: PhantomData<D>,
=======
pub struct Run<D: Domain> {
    open: TreePrf,         // randomness for opened players
    proof: MerkleSetProof, // merkle proof for masked branch
    branch: Vec<u8>,       // masked branch (packed)
    commitment: Hash,      // commitment for hidden preprocessing player
    _ph: PhantomData<D>,
>>>>>>> 90e77a9a
}

/// Online execution "proof header"
///
/// Holds the (constant sized) state required to initialize the streaming online verifier
#[derive(Clone, Debug, Serialize, Deserialize)]
pub struct Proof<D: Domain> {
    pub(crate) runs: Vec<OnlineRun<D>>,
    _ph: PhantomData<D>,
}

impl<D: Domain + Serialize> Proof<D> {
    pub fn serialize(&self) -> Vec<u8> {
        bincode::serialize(&self).unwrap()
    }
}

impl<'de, D: Domain + Deserialize<'de>> Proof<D> {
    pub fn deserialize(encoded: &'de [u8]) -> Option<Self> {
        bincode::deserialize(encoded).ok()
    }
}

/// This struct ensures that the user can only get access to the output (private field)
/// by validating the online execution against a correctly validated and matching pre-processing execution.
///
/// Avoiding potential misuse where the user fails to check the pre-processing.
pub struct Output<D: Domain> {
    pub(crate) result: Vec<D::Scalar>,
    pp_hashes: Vec<Hash>,
}

impl<D: Domain> Output<D> {
    pub fn check(self, pp: &preprocessing::Output<D>) -> Option<Vec<D::Scalar>> {
        assert_eq!(pp.hidden.len(), D::ONLINE_REPETITIONS);
        assert_eq!(self.pp_hashes.len(), D::ONLINE_REPETITIONS);
        for i in 0..D::ONLINE_REPETITIONS {
            if pp.hidden[i] != self.pp_hashes[i] {
                return None;
            }
        }
        Some(self.result)
    }

    // TODO(ww): Re-add once the tests below are re-enabled.
    // // provides access to the output without checking the pre-processing
    // // ONLY USED IN TESTS: enables testing of the online phase separately from pre-processing
    // #[cfg(test)]
    // pub(super) fn unsafe_output(&self) -> &[D::Scalar] {
    //     &self.result[..]
    // }
}

// TODO(ww): Get these tests working, perhaps.
/*
#[cfg(test)]
mod test {
    use super::*;

    use crate::algebra::gf2::*;
    use crate::preprocessing::PreprocessingOutput;
    use crate::tests::*;
    use std::future::Future;

    use rand::thread_rng;
    use rand::Rng;
    use rand_core::RngCore;

    fn test_proof<D: Domain>(
        program: &[Instruction<D::Scalar>],
        inputs: &[D::Scalar],
    ) {
        let mut rng = thread_rng();
        const R: usize = 32;
        let mut seeds: [[u8; KEY_SIZE]; R] = [[0; KEY_SIZE]; R];
        for i in 0..R {
            rng.fill_bytes(&mut seeds[i]);
        }

        for seed in seeds.iter() {
            // create a proof of the program execution
            let (proof, _pp_output) =
                preprocessing::Proof::new(*seed, &[], program.iter().cloned());

            // evaluate program in the clear
            let correct_output = evaluate_program::<D>(program, inputs, &[]);

            // extract the output from the proof
            let proof_output = proof.verify(&[], program.iter().cloned());

            match proof_output.poll() {
                Poll::Pending => (),
                Poll::Ready(output) => {
                    // since the proof is generated correctly the proof output is "Some"
                    // with the same value as the clear evaluation
                    assert_eq!(
                        output.unsafe_output(),
                        &correct_output[..],
                        "program = {:?}, inputs = {:?}",
                        program,
                        inputs
                    );
                }
            }


        }
    }

    fn test_random_proof<D: Domain>() {
        let mut rng = thread_rng();

        let inputs = (rng.gen::<usize>() % 126) + 1;
        let length = (rng.gen::<usize>() % 1024) + 1;
        let (ninputs, nbranch, program) = random_program::<D, _>(&mut rng, inputs, length);
        for ins in program.iter() {
            println!("{:?}", ins);
        }

        let input = random_input::<D, _>(&mut rng, inputs);
        for val in input.iter() {
            println!("{:?}", val);
        }
        test_proof::<D>(&program[..], &input[..])
    }

    #[test]
    fn test_online_gf2p8() {
        for _ in 0..10 {
            let program: Vec<Instruction<BitScalar>> = vec![
                Instruction::Add(127, 10, 21),
                Instruction::AddConst(480, 6, BitScalar::ONE),
                Instruction::Output(24),
                Instruction::Mul(461, 480, 3),
                Instruction::Output(27),
                Instruction::AddConst(56, 25, BitScalar::ONE),
                Instruction::MulConst(68, 27, BitScalar::ONE),
                Instruction::Add(403, 56, 8),
                Instruction::AddConst(498, 11, BitScalar::ONE),
                Instruction::MulConst(537, 4, BitScalar::ONE),
                Instruction::Add(360, 537, 8),
                Instruction::Mul(55, 6, 461),
                Instruction::Output(461),
                Instruction::Mul(315, 403, 27),
                Instruction::Output(18),
                Instruction::MulConst(271, 68, BitScalar::ZERO),
                Instruction::AddConst(35, 13, BitScalar::ONE),
                Instruction::Mul(596, 360, 127),
                Instruction::AddConst(472, 68, BitScalar::ONE),
                Instruction::Output(26),
                Instruction::Mul(302, 24, 22),
                Instruction::Add(455, 8, 537),
                Instruction::Mul(222, 68, 271),
                Instruction::Output(19),
                Instruction::Output(6),
                Instruction::Mul(48, 315, 28),
                Instruction::AddConst(521, 25, BitScalar::ZERO),
                Instruction::Mul(47, 19, 2),
                Instruction::AddConst(242, 25, BitScalar::ONE),
                Instruction::MulConst(457, 13, BitScalar::ZERO),
                Instruction::Output(360),
                Instruction::AddConst(501, 5, BitScalar::ONE),
                Instruction::Add(275, 461, 6),
                Instruction::Add(296, 242, 275),
                Instruction::Add(108, 461, 498),
                Instruction::Output(68),
                Instruction::Mul(135, 222, 13),
                Instruction::Add(601, 403, 403),
                Instruction::Mul(401, 596, 21),
                Instruction::MulConst(475, 29, BitScalar::ZERO),
                Instruction::AddConst(273, 242, BitScalar::ZERO),
                Instruction::AddConst(444, 22, BitScalar::ONE),
                Instruction::Mul(492, 521, 3),
                Instruction::MulConst(436, 48, BitScalar::ZERO),
                Instruction::AddConst(246, 461, BitScalar::ZERO),
                Instruction::Mul(518, 11, 2),
                Instruction::MulConst(390, 30, BitScalar::ONE),
                Instruction::Output(68),
                Instruction::MulConst(450, 457, BitScalar::ZERO),
                Instruction::AddConst(358, 6, BitScalar::ZERO),
                Instruction::Output(30),
                Instruction::Output(492),
                Instruction::Mul(385, 14, 8),
                Instruction::Output(19),
                Instruction::AddConst(486, 518, BitScalar::ONE),
                Instruction::Mul(283, 302, 48),
                Instruction::Add(103, 436, 28),
                Instruction::Output(498),
                Instruction::AddConst(153, 27, BitScalar::ZERO),
                Instruction::Add(585, 475, 390),
                Instruction::Add(184, 11, 3),
                Instruction::AddConst(564, 26, BitScalar::ONE),
                Instruction::Mul(531, 20, 10),
                Instruction::MulConst(338, 8, BitScalar::ZERO),
                Instruction::Output(472),
                Instruction::MulConst(557, 7, BitScalar::ZERO),
                Instruction::Add(412, 338, 22),
                Instruction::Mul(477, 153, 412),
                Instruction::Mul(350, 283, 486),
                Instruction::MulConst(181, 275, BitScalar::ONE),
                Instruction::Add(448, 461, 531),
                Instruction::AddConst(522, 47, BitScalar::ZERO),
                Instruction::MulConst(463, 522, BitScalar::ZERO),
                Instruction::Output(498),
                Instruction::AddConst(361, 135, BitScalar::ZERO),
                Instruction::Mul(366, 0, 181),
                Instruction::MulConst(407, 338, BitScalar::ONE),
                Instruction::AddConst(388, 246, BitScalar::ZERO),
                Instruction::MulConst(549, 2, BitScalar::ZERO),
                Instruction::Mul(512, 16, 181),
                Instruction::Add(76, 13, 472),
                Instruction::AddConst(137, 20, BitScalar::ONE),
                Instruction::Output(585),
                Instruction::Add(587, 108, 492),
                Instruction::Output(350),
                Instruction::AddConst(89, 436, BitScalar::ONE),
                Instruction::MulConst(347, 16, BitScalar::ZERO),
                Instruction::Add(204, 498, 14),
                Instruction::MulConst(379, 521, BitScalar::ZERO),
                Instruction::MulConst(546, 448, BitScalar::ONE),
                Instruction::MulConst(170, 127, BitScalar::ZERO),
                Instruction::AddConst(580, 403, BitScalar::ZERO),
                Instruction::Add(466, 18, 390),
                Instruction::AddConst(140, 76, BitScalar::ZERO),
                Instruction::MulConst(607, 385, BitScalar::ZERO),
                Instruction::MulConst(84, 2, BitScalar::ZERO),
                Instruction::Add(353, 585, 11),
                Instruction::Mul(595, 181, 25),
                Instruction::Mul(186, 466, 18),
                Instruction::Mul(269, 448, 448),
                Instruction::AddConst(609, 537, BitScalar::ONE),
                Instruction::AddConst(578, 7, BitScalar::ZERO),
                Instruction::Mul(224, 366, 103),
                Instruction::Mul(175, 296, 11),
                Instruction::Add(162, 204, 609),
                Instruction::Output(578),
                Instruction::MulConst(197, 16, BitScalar::ONE),
                Instruction::Mul(413, 14, 135),
                Instruction::AddConst(356, 347, BitScalar::ONE),
                Instruction::MulConst(326, 48, BitScalar::ONE),
                Instruction::Mul(262, 388, 1),
                Instruction::Add(99, 283, 48),
                Instruction::MulConst(349, 379, BitScalar::ONE),
                Instruction::AddConst(54, 518, BitScalar::ONE),
                Instruction::MulConst(377, 512, BitScalar::ONE),
                Instruction::Output(578),
                Instruction::Mul(158, 14, 585),
                Instruction::Mul(247, 0, 501),
                Instruction::Mul(102, 30, 47),
                Instruction::AddConst(255, 353, BitScalar::ONE),
                Instruction::MulConst(146, 463, BitScalar::ZERO),
                Instruction::MulConst(211, 521, BitScalar::ZERO),
                Instruction::AddConst(394, 47, BitScalar::ZERO),
                Instruction::Mul(554, 531, 12),
                Instruction::Add(324, 403, 463),
                Instruction::MulConst(462, 25, BitScalar::ZERO),
                Instruction::AddConst(217, 472, BitScalar::ZERO),
                Instruction::Mul(351, 102, 366),
                Instruction::AddConst(144, 0, BitScalar::ONE),
                Instruction::Output(609),
                Instruction::Add(329, 444, 315),
                Instruction::MulConst(80, 390, BitScalar::ONE),
                Instruction::AddConst(34, 0, BitScalar::ONE),
                Instruction::Mul(470, 204, 462),
                Instruction::AddConst(107, 137, BitScalar::ONE),
                Instruction::Mul(603, 21, 609),
                Instruction::Mul(427, 607, 486),
                Instruction::AddConst(282, 28, BitScalar::ONE),
                Instruction::Mul(179, 19, 175),
                Instruction::MulConst(409, 181, BitScalar::ONE),
                Instruction::Mul(129, 103, 9),
                Instruction::Mul(372, 356, 12),
                Instruction::Mul(556, 54, 356),
                Instruction::Output(175),
                Instruction::Add(190, 135, 12),
                Instruction::Add(214, 557, 580),
                Instruction::Output(457),
                Instruction::Output(135),
                Instruction::AddConst(288, 12, BitScalar::ONE),
                Instruction::Output(358),
                Instruction::Output(356),
                Instruction::Add(203, 204, 103),
                Instruction::Output(175),
                Instruction::Mul(293, 103, 607),
                Instruction::MulConst(33, 601, BitScalar::ZERO),
                Instruction::Output(76),
                Instruction::Mul(567, 144, 358),
                Instruction::Add(579, 361, 146),
                Instruction::Output(48),
                Instruction::AddConst(550, 585, BitScalar::ZERO),
                Instruction::MulConst(301, 273, BitScalar::ZERO),
                Instruction::Add(352, 23, 17),
                Instruction::Output(19),
                Instruction::Mul(334, 450, 175),
                Instruction::MulConst(131, 181, BitScalar::ONE),
                Instruction::AddConst(284, 20, BitScalar::ZERO),
                Instruction::Mul(418, 518, 409),
                Instruction::AddConst(341, 444, BitScalar::ONE),
                Instruction::Output(14),
                Instruction::Add(200, 247, 595),
                Instruction::Output(462),
                Instruction::Add(328, 6, 108),
                Instruction::AddConst(600, 521, BitScalar::ONE),
                Instruction::Output(68),
                Instruction::Output(579),
                Instruction::Add(39, 580, 282),
                Instruction::MulConst(510, 200, BitScalar::ZERO),
                Instruction::Output(609),
                Instruction::Output(275),
                Instruction::Add(558, 413, 587),
                Instruction::MulConst(553, 554, BitScalar::ZERO),
                Instruction::AddConst(174, 39, BitScalar::ONE),
                Instruction::AddConst(163, 28, BitScalar::ONE),
                Instruction::Mul(210, 246, 328),
                Instruction::AddConst(605, 5, BitScalar::ONE),
                Instruction::Add(177, 579, 403),
                Instruction::Output(17),
                Instruction::MulConst(244, 601, BitScalar::ZERO),
                Instruction::MulConst(272, 288, BitScalar::ZERO),
                Instruction::AddConst(487, 444, BitScalar::ZERO),
                Instruction::Mul(555, 4, 413),
                Instruction::Output(302),
                Instruction::MulConst(73, 275, BitScalar::ONE),
                Instruction::MulConst(41, 26, BitScalar::ZERO),
                Instruction::Output(247),
                Instruction::Output(217),
                Instruction::Add(593, 76, 29),
                Instruction::Add(216, 288, 20),
                Instruction::MulConst(69, 470, BitScalar::ZERO),
                Instruction::AddConst(551, 35, BitScalar::ONE),
                Instruction::AddConst(424, 301, BitScalar::ZERO),
                Instruction::MulConst(573, 3, BitScalar::ONE),
                Instruction::MulConst(234, 315, BitScalar::ONE),
                Instruction::MulConst(375, 551, BitScalar::ZERO),
                Instruction::Add(198, 273, 16),
                Instruction::AddConst(123, 605, BitScalar::ONE),
                Instruction::Add(505, 214, 375),
                Instruction::Mul(474, 448, 487),
                Instruction::MulConst(223, 579, BitScalar::ONE),
                Instruction::Output(197),
                Instruction::Add(180, 463, 501),
                Instruction::AddConst(128, 28, BitScalar::ZERO),
                Instruction::Mul(429, 34, 600),
                Instruction::AddConst(230, 375, BitScalar::ZERO),
                Instruction::Output(108),
                Instruction::Output(1),
                Instruction::AddConst(252, 555, BitScalar::ONE),
                Instruction::Mul(237, 475, 144),
                Instruction::Mul(46, 7, 28),
                Instruction::Output(18),
                Instruction::Output(472),
                Instruction::AddConst(456, 284, BitScalar::ONE),
                Instruction::Add(313, 328, 27),
                Instruction::MulConst(94, 418, BitScalar::ONE),
                Instruction::Output(181),
                Instruction::Output(448),
                Instruction::Output(271),
                Instruction::Add(400, 564, 244),
                Instruction::AddConst(331, 7, BitScalar::ZERO),
                Instruction::Mul(229, 222, 198),
                Instruction::AddConst(583, 401, BitScalar::ZERO),
                Instruction::Mul(582, 89, 4),
                Instruction::MulConst(306, 372, BitScalar::ONE),
                Instruction::MulConst(205, 158, BitScalar::ONE),
                Instruction::AddConst(132, 328, BitScalar::ONE),
                Instruction::Output(94),
                Instruction::MulConst(65, 181, BitScalar::ZERO),
                Instruction::Output(474),
                Instruction::Output(11),
                Instruction::Add(152, 76, 131),
                Instruction::Add(565, 197, 184),
                Instruction::Add(122, 403, 99),
                Instruction::Mul(290, 564, 217),
                Instruction::Mul(155, 549, 583),
                Instruction::Add(227, 20, 252),
                Instruction::Mul(508, 255, 84),
                Instruction::Add(45, 605, 127),
                Instruction::Mul(291, 282, 567),
                Instruction::Output(80),
                Instruction::MulConst(238, 290, BitScalar::ONE),
                Instruction::Mul(71, 56, 214),
                Instruction::Output(222),
                Instruction::Add(240, 351, 162),
                Instruction::Add(83, 244, 128),
                Instruction::MulConst(97, 200, BitScalar::ONE),
                Instruction::Add(263, 131, 603),
                Instruction::MulConst(178, 587, BitScalar::ZERO),
                Instruction::Mul(357, 372, 351),
                Instruction::Mul(504, 282, 108),
                Instruction::Mul(467, 450, 237),
                Instruction::Add(258, 177, 200),
                Instruction::Mul(176, 84, 180),
                Instruction::Output(582),
                Instruction::Output(10),
                Instruction::Add(354, 210, 41),
                Instruction::Output(222),
                Instruction::Mul(78, 252, 352),
                Instruction::Output(263),
                Instruction::Mul(489, 504, 302),
                Instruction::Mul(374, 551, 18),
                Instruction::Output(24),
                Instruction::AddConst(459, 255, BitScalar::ONE),
                Instruction::Output(4),
                Instruction::MulConst(251, 240, BitScalar::ONE),
                Instruction::MulConst(112, 400, BitScalar::ONE),
                Instruction::Output(477),
                Instruction::MulConst(368, 429, BitScalar::ZERO),
                Instruction::AddConst(215, 174, BitScalar::ZERO),
                Instruction::Mul(114, 135, 394),
                Instruction::Output(122),
                Instruction::MulConst(544, 229, BitScalar::ZERO),
                Instruction::Output(510),
                Instruction::MulConst(502, 609, BitScalar::ONE),
                Instruction::Output(463),
                Instruction::MulConst(380, 424, BitScalar::ZERO),
                Instruction::Add(322, 502, 472),
                Instruction::Output(18),
                Instruction::Output(46),
                Instruction::Add(608, 0, 242),
                Instruction::Add(471, 361, 162),
                Instruction::Output(573),
                Instruction::Mul(133, 152, 55),
                Instruction::MulConst(532, 564, BitScalar::ZERO),
                Instruction::MulConst(465, 356, BitScalar::ONE),
                Instruction::AddConst(534, 177, BitScalar::ZERO),
                Instruction::Output(534),
                Instruction::Output(177),
            ];

            let inputs = vec![
                BitScalar::ZERO,
                BitScalar::ZERO,
                BitScalar::ZERO,
                BitScalar::ZERO,
                BitScalar::ONE,
                BitScalar::ONE,
                BitScalar::ONE,
                BitScalar::ZERO,
                BitScalar::ZERO,
                BitScalar::ONE,
                BitScalar::ZERO,
                BitScalar::ZERO,
                BitScalar::ONE,
                BitScalar::ZERO,
                BitScalar::ONE,
                BitScalar::ONE,
                BitScalar::ONE,
                BitScalar::ZERO,
                BitScalar::ONE,
                BitScalar::ZERO,
                BitScalar::ONE,
                BitScalar::ZERO,
                BitScalar::ZERO,
                BitScalar::ONE,
                BitScalar::ZERO,
                BitScalar::ONE,
                BitScalar::ZERO,
                BitScalar::ONE,
                BitScalar::ONE,
                BitScalar::ONE,
                BitScalar::ONE,
            ];
            test_proof::<Gf2P8>(&program[..], &inputs[..]);
        }

        for _ in 0..1000 {
            test_random_proof::<Gf2P8>();
        }
    }
}
*/<|MERGE_RESOLUTION|>--- conflicted
+++ resolved
@@ -27,21 +27,12 @@
 }
 
 #[derive(Clone, Debug, Serialize, Deserialize)]
-<<<<<<< HEAD
 pub struct OnlineRun<D: Domain> {
     pub(crate) open: TreePrf,         // randomness for opened players
     pub(crate) proof: MerkleSetProof, // merkle proof for masked branch
     pub(crate) branch: Vec<u8>,       // masked branch (packed)
     pub(crate) commitment: Hash,      // commitment for hidden preprocessing player
     pub(crate) _ph: PhantomData<D>,
-=======
-pub struct Run<D: Domain> {
-    open: TreePrf,         // randomness for opened players
-    proof: MerkleSetProof, // merkle proof for masked branch
-    branch: Vec<u8>,       // masked branch (packed)
-    commitment: Hash,      // commitment for hidden preprocessing player
-    _ph: PhantomData<D>,
->>>>>>> 90e77a9a
 }
 
 /// Online execution "proof header"
